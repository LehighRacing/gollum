// Copyright 2015-2016 trivago GmbH
//
// Licensed under the Apache License, Version 2.0 (the "License");
// you may not use this file except in compliance with the License.
// You may obtain a copy of the License at
//
//     http://www.apache.org/licenses/LICENSE-2.0
//
// Unless required by applicable law or agreed to in writing, software
// distributed under the License is distributed on an "AS IS" BASIS,
// WITHOUT WARRANTIES OR CONDITIONS OF ANY KIND, either express or implied.
// See the License for the specific language governing permissions and
// limitations under the License.

package producer

import (
	kafka "github.com/shopify/sarama" // "gopkg.in/Shopify/sarama.v1"
	"github.com/trivago/gollum/core"
	"github.com/trivago/tgo"
	"strings"
	"sync"
	"sync/atomic"
	"time"
)

const (
	partRandom     = "random"
	partRoundrobin = "roundrobin"
	partHash       = "hash"
	compressNone   = "none"
	compressGZIP   = "zip"
	compressSnappy = "snappy"
)

// Kafka producer plugin
// Configuration example
//
//   - "producer.Kafka":
//     Enable: true
//     ClientId: "weblog"
//     Partitioner: "Roundrobin"
//     RequiredAcks: 1
//     TimeoutMs: 1500
//     SendRetries: 3
//     Compression: "None"
//     MaxOpenRequests: 5
//     BatchMinCount: 10
//     BatchMaxCount: 1
//     BatchSizeByte: 8192
//     BatchSizeMaxKB: 1024
//     BatchTimeoutSec: 3
//     ServerTimeoutSec: 30
//     SendTimeoutMs: 250
//     ElectRetries: 3
//     ElectTimeoutMs: 250
//     MetadataRefreshMs: 10000
//     Servers:
//     	- "localhost:9092"
//     Topic:
//       "console" : "console"
//     Stream:
//       - "console"
//
// The kafka producer writes messages to a kafka cluster. This producer is
// backed by the sarama library so most settings relate to that library.
// This producer uses a fuse breaker if the connection reports an error.
//
// ClientId sets the client id of this producer. By default this is "gollum".
//
// Partitioner sets the distribution algorithm to use. Valid values are:
// "Random","Roundrobin" and "Hash". By default "Hash" is set.
//
// RequiredAcks defines the acknowledgement level required by the broker.
// 0 = No responses required. 1 = wait for the local commit. -1 = wait for
// all replicas to commit. >1 = wait for a specific number of commits.
// By default this is set to 1.
//
// TimeoutMs denotes the maximum time the broker will wait for acks. This
// setting becomes active when RequiredAcks is set to wait for multiple commits.
// By default this is set to 1500.
//
// SendRetries defines how many times to retry sending data before marking a
// server as not reachable. By default this is set to 3.
//
// Compression sets the method of compression to use. Valid values are:
// "None","Zip" and "Snappy". By default "None" is set.
//
// MaxOpenRequests defines the number of simultanious connections are allowed.
// By default this is set to 5.
//
// BatchMinCount sets the minimum number of messages required to trigger a
// flush. By default this is set to 1.
//
// BatchMaxCount defines the maximum number of messages processed per
// request. By default this is set to 0 for "unlimited".
//
// BatchSizeByte sets the mimimum number of bytes to collect before a new flush
// is triggered. By default this is set to 8192.
//
// BatchSizeMaxKB defines the maximum allowed message size. By default this is
// set to 1024.
//
// BatchTimeoutSec sets the minimum time in seconds to pass after wich a new
// flush will be triggered. By default this is set to 3.
//
// MessageBufferCount sets the internal channel size for the kafka client.
// By default this is set to 256.
//
// ServerTimeoutSec defines the time after which a connection is set to timed
// out. By default this is set to 30 seconds.
//
// SendTimeoutMs defines the number of milliseconds to wait for a server to
// resond before triggering a timeout. Defaults to 250.
//
// ElectRetries defines how many times to retry during a leader election.
// By default this is set to 3.
//
// ElectTimeoutMs defines the number of milliseconds to wait for the cluster to
// elect a new leader. Defaults to 250.
//
// MetadataRefreshMs set the interval in seconds for fetching cluster metadata.
// By default this is set to 10000. This corresponds to the JVM setting
// `topic.metadata.refresh.interval.ms`.
//
// Servers contains the list of all kafka servers to connect to.  By default this
// is set to contain only "localhost:9092".
//
// Topic maps a stream to a specific kafka topic. You can define the
// wildcard stream (*) here, too. If defined, all streams that do not have a
// specific mapping will go to this topic (including _GOLLUM_).
// If no topic mappings are set the stream names will be used as topic.
type Kafka struct {
	core.ProducerBase
	servers          []string
	topic            map[core.MessageStreamID]string
	clientID         string
	client           kafka.Client
	config           *kafka.Config
	batch            core.MessageBatch
	producer         kafka.AsyncProducer
	counters         map[string]*int64
	missCount        int64
	lastMetricUpdate time.Time
}

const (
	kafkaMetricMessages     = "Kafka:Messages-"
	kafkaMetricMessagesSec  = "Kafka:MessagesSec-"
	kafkaMetricUnresponsive = "Kafka:Unresponsive-"
	kafkaMetricMissCount    = "Kafka:ResponsesQueued"
)

func init() {
	core.TypeRegistry.Register(Kafka{})
}

// Configure initializes this producer with values from a plugin config.
func (prod *Kafka) Configure(conf core.PluginConfig) error {
	var err error
	errors := tgo.NewErrorStack()
	errors.Push(prod.ProducerBase.Configure(conf))

	prod.SetStopCallback(prod.close)

	prod.servers, err = conf.GetStringArray("Servers", []string{"localhost:9092"})
	errors.Push(err)
	prod.topic, err = conf.GetStreamMap("Topic", "")
	errors.Push(err)
	prod.clientID = errors.String(conf.GetString("ClientId", "gollum"))
	prod.lastMetricUpdate = time.Now()

	prod.config = kafka.NewConfig()
	prod.config.ClientID = errors.String(conf.GetString("ClientId", "gollum"))
	prod.config.ChannelBufferSize = errors.Int(conf.GetInt("MessageBufferCount", 256))

	prod.config.Net.MaxOpenRequests = errors.Int(conf.GetInt("MaxOpenRequests", 5))
	prod.config.Net.DialTimeout = time.Duration(errors.Int(conf.GetInt("ServerTimeoutSec", 30))) * time.Second
	prod.config.Net.ReadTimeout = prod.config.Net.DialTimeout
	prod.config.Net.WriteTimeout = prod.config.Net.DialTimeout

	prod.config.Metadata.Retry.Max = errors.Int(conf.GetInt("ElectRetries", 3))
	prod.config.Metadata.Retry.Backoff = time.Duration(errors.Int(conf.GetInt("ElectTimeoutMs", 250))) * time.Millisecond
	prod.config.Metadata.RefreshFrequency = time.Duration(errors.Int(conf.GetInt("MetadataRefreshMs", 10000))) * time.Millisecond

	prod.config.Producer.MaxMessageBytes = errors.Int(conf.GetInt("BatchSizeMaxKB", 1<<10)) << 10
	prod.config.Producer.RequiredAcks = kafka.RequiredAcks(errors.Int(conf.GetInt("RequiredAcks", int(kafka.WaitForLocal))))
	prod.config.Producer.Timeout = time.Duration(errors.Int(conf.GetInt("TimoutMs", 1500))) * time.Millisecond

	prod.config.Producer.Return.Errors = true
	prod.config.Producer.Return.Successes = true

	switch strings.ToLower(errors.String(conf.GetString("Compression", compressNone))) {
	default:
		fallthrough
	case compressNone:
		prod.config.Producer.Compression = kafka.CompressionNone
	case compressGZIP:
		prod.config.Producer.Compression = kafka.CompressionGZIP
	case compressSnappy:
		prod.config.Producer.Compression = kafka.CompressionSnappy
	}

	switch strings.ToLower(errors.String(conf.GetString("Partitioner", partRandom))) {
	case partRandom:
		prod.config.Producer.Partitioner = kafka.NewRandomPartitioner
	case partRoundrobin:
		prod.config.Producer.Partitioner = kafka.NewRoundRobinPartitioner
	default:
		fallthrough
	case partHash:
		prod.config.Producer.Partitioner = kafka.NewHashPartitioner
	}

	prod.config.Producer.Flush.Bytes = errors.Int(conf.GetInt("BatchSizeByte", 8192))
	prod.config.Producer.Flush.Messages = errors.Int(conf.GetInt("BatchMinCount", 1))
	prod.config.Producer.Flush.Frequency = time.Duration(errors.Int(conf.GetInt("BatchTimeoutSec", 3))) * time.Second
	prod.config.Producer.Flush.MaxMessages = errors.Int(conf.GetInt("BatchMaxCount", 0))
	prod.config.Producer.Retry.Max = errors.Int(conf.GetInt("SendRetries", 3))
	prod.config.Producer.Retry.Backoff = time.Duration(errors.Int(conf.GetInt("SendTimeoutMs", 100))) * time.Millisecond

	prod.batch = core.NewMessageBatch(errors.Int(conf.GetInt("Channel", 8192)))
	prod.counters = make(map[string]*int64)

	for _, topic := range prod.topic {
<<<<<<< HEAD
		tgo.Metric.New(kafkaMetricMessages + topic)
		tgo.Metric.New(kafkaMetricMessagesSec + topic)
=======
		shared.Metric.New(kafkaMetricMessages + topic)
		shared.Metric.New(kafkaMetricMessagesSec + topic)
		shared.Metric.New(kafkaMetricUnresponsive + topic)
>>>>>>> 47bc5cd5
		prod.counters[topic] = new(int64)
	}

	tgo.Metric.New(kafkaMetricMissCount)
	prod.SetCheckFuseCallback(prod.tryOpenConnection)

	kafka.Logger = prod.Log.Note
	return errors.OrNil()
}

func (prod *Kafka) bufferMessage(msg core.Message) {
	prod.batch.AppendOrFlush(msg, prod.sendBatch, prod.IsActiveOrStopping, prod.Drop)
}

func (prod *Kafka) sendBatchOnTimeOut() {
	// Flush if necessary
	if prod.batch.ReachedTimeThreshold(prod.config.Producer.Flush.Frequency) || prod.batch.ReachedSizeThreshold(prod.batch.Len()/2) {
		prod.sendBatch()
	}
}

func (prod *Kafka) sendBatch() {
	if prod.tryOpenConnection() {
		prod.batch.Flush(prod.transformMessages)
	} else if prod.IsStopping() {
		prod.batch.Flush(prod.dropMessages)
	} else {
		return // ### return, do not update metrics ###
	}

	// Update metrics
	duration := time.Since(prod.lastMetricUpdate)
	prod.lastMetricUpdate = time.Now()

	for topic, counter := range prod.counters {
		count := atomic.SwapInt64(counter, 0)

<<<<<<< HEAD
		tgo.Metric.Add(kafkaMetricMessages+category, count)
		tgo.Metric.SetF(kafkaMetricMessagesSec+category, float64(count)/duration.Seconds())
=======
		shared.Metric.Add(kafkaMetricMessages+topic, count)
		shared.Metric.SetF(kafkaMetricMessagesSec+topic, float64(count)/duration.Seconds())
>>>>>>> 47bc5cd5
	}
}

func (prod *Kafka) dropMessages(messages []core.Message) {
	for _, msg := range messages {
		prod.Drop(msg)
	}
}

func (prod *Kafka) transformMessages(messages []core.Message) {
	defer func() { tgo.Metric.Set(kafkaMetricMissCount, prod.missCount) }()
	topicsBad := make(map[string]bool)
	errors := make(map[string]bool)

	for _, msg := range messages {
		originalMsg := msg
		msg.Data, msg.StreamID = prod.ProducerBase.Format(msg)

		// Store current client and producer to avoid races
		client := prod.client
		producer := prod.producer

		// Check if connected
		if client == nil || producer == nil {
			prod.Drop(originalMsg)
			continue // ### return, not connected ###
		}

		// Send message
		topic, topicMapped := prod.topic[msg.StreamID]
		if !topicMapped {
			// Use wildcard fallback or stream name if not set
			topic, topicMapped = prod.topic[core.WildcardStreamID]
			if !topicMapped {
				topic = core.StreamRegistry.GetStreamName(msg.StreamID)
			}

<<<<<<< HEAD
			tgo.Metric.New(kafkaMetricMessages + topic)
			tgo.Metric.New(kafkaMetricMessagesSec + topic)
=======
			shared.Metric.New(kafkaMetricMessages + topic)
			shared.Metric.New(kafkaMetricMessagesSec + topic)
			shared.Metric.New(kafkaMetricUnresponsive + topic)
>>>>>>> 47bc5cd5
			prod.counters[topic] = new(int64)
			prod.topic[msg.StreamID] = topic
		}

		kafkaMsg := &kafka.ProducerMessage{
			Topic:    topic,
			Value:    kafka.ByteEncoder(msg.Data),
			Metadata: originalMsg,
		}

		// Sarama can block on single messages if all buffers are full.
		// So we stop trying after a few milliseconds
		timeout := time.NewTimer(2 * time.Millisecond)
		select {
		case producer.Input() <- kafkaMsg:
			// Message send, wait for result later
			timeout.Stop()
			atomic.AddInt64(prod.counters[topic], 1)
			topicsBad[topic] = false
			prod.missCount++

		case <-timeout.C:
			// Sarama channels are full -> drop
			prod.Drop(originalMsg)
			shared.Metric.Inc(kafkaMetricUnresponsive + topic)
			if _, stateSet := topicsBad[topic]; !stateSet {
				topicsBad[topic] = true
			}
		}
	}

	// Wait for errors to be returned
resultLoop:
	for timeout := time.NewTimer(prod.config.Producer.Flush.Frequency); prod.missCount > 0; prod.missCount-- {
		select {
		case succ := <-prod.producer.Successes():
			topicsBad[succ.Topic] = false // ok overwrites bad

		case err := <-prod.producer.Errors():
			if _, errorExists := errors[err.Error()]; !errorExists {
				prod.Log.Error.Printf("Kafka producer error: %s", err.Error())
				errors[err.Error()] = true

				// Do not overwrite ok states (one ok = server reachable)
				if _, stateSet := topicsBad[err.Msg.Topic]; !stateSet {
					topicsBad[err.Msg.Topic] = true
				}
			}
			if msg, hasMsg := err.Msg.Metadata.(core.Message); hasMsg {
				prod.Drop(msg)
			}

		case <-timeout.C:
			prod.Log.Warning.Printf("Kafka flush timed out with %d messages left", prod.missCount)
			break resultLoop // ### break, took too long ###
		}
	}

	// Check for a reconnect
	if len(errors) > 0 {
		allTopicsBad := true
		for _, topicBad := range topicsBad {
			allTopicsBad = topicBad && allTopicsBad
		}
		if allTopicsBad {
			// Only restart if all topics report an error
			// This is done to separate topic related errors from server related errors
			prod.Log.Error.Printf("%d error type(s) for this batch. Triggering a reconnect", len(errors))
			prod.closeConnection()
		}
	}
}

func (prod *Kafka) tryOpenConnection() bool {
	// Reconnect the client first
	if prod.client == nil {
		if client, err := kafka.NewClient(prod.servers, prod.config); err == nil {
			prod.client = client
		} else {
			prod.Log.Error.Print("Kafka client error:", err)
			prod.client = nil
			prod.producer = nil
			return false // ### return, connection failed ###
		}
	}

	// Make sure we have a producer up and running
	if prod.producer == nil {
		if producer, err := kafka.NewAsyncProducerFromClient(prod.client); err == nil {
			prod.producer = producer
		} else {
			prod.Log.Error.Print("Kafka producer error:", err)
			prod.client.Close()
			prod.client = nil
			prod.producer = nil
			return false // ### return, connection failed ###
		}
	}

	prod.Control() <- core.PluginControlFuseActive
	return true
}

func (prod *Kafka) closeConnection() {
	if prod.producer != nil {
		prod.producer.Close()
		prod.producer = nil
	}
	if prod.client != nil && !prod.client.Closed() {
		prod.client.Close()
		prod.client = nil

		if !prod.IsStopping() {
			prod.Control() <- core.PluginControlFuseBurn
		}
	}
}

func (prod *Kafka) close() {
	defer prod.WorkerDone()
	prod.CloseMessageChannel(prod.bufferMessage)
	prod.batch.Close(prod.transformMessages, prod.GetShutdownTimeout())
	prod.closeConnection()
}

// Produce writes to a buffer that is sent to a given socket.
func (prod *Kafka) Produce(workers *sync.WaitGroup) {
	prod.AddMainWorker(workers)
	prod.tryOpenConnection()
	prod.TickerMessageControlLoop(prod.bufferMessage, prod.config.Producer.Timeout, prod.sendBatchOnTimeOut)
}<|MERGE_RESOLUTION|>--- conflicted
+++ resolved
@@ -223,14 +223,9 @@
 	prod.counters = make(map[string]*int64)
 
 	for _, topic := range prod.topic {
-<<<<<<< HEAD
 		tgo.Metric.New(kafkaMetricMessages + topic)
 		tgo.Metric.New(kafkaMetricMessagesSec + topic)
-=======
-		shared.Metric.New(kafkaMetricMessages + topic)
-		shared.Metric.New(kafkaMetricMessagesSec + topic)
-		shared.Metric.New(kafkaMetricUnresponsive + topic)
->>>>>>> 47bc5cd5
+		tgo.Metric.New(kafkaMetricUnresponsive + topic)
 		prod.counters[topic] = new(int64)
 	}
 
@@ -268,13 +263,8 @@
 	for topic, counter := range prod.counters {
 		count := atomic.SwapInt64(counter, 0)
 
-<<<<<<< HEAD
-		tgo.Metric.Add(kafkaMetricMessages+category, count)
-		tgo.Metric.SetF(kafkaMetricMessagesSec+category, float64(count)/duration.Seconds())
-=======
-		shared.Metric.Add(kafkaMetricMessages+topic, count)
-		shared.Metric.SetF(kafkaMetricMessagesSec+topic, float64(count)/duration.Seconds())
->>>>>>> 47bc5cd5
+		tgo.Metric.Add(kafkaMetricMessages+topic, count)
+		tgo.Metric.SetF(kafkaMetricMessagesSec+topic, float64(count)/duration.Seconds())
 	}
 }
 
@@ -312,14 +302,9 @@
 				topic = core.StreamRegistry.GetStreamName(msg.StreamID)
 			}
 
-<<<<<<< HEAD
 			tgo.Metric.New(kafkaMetricMessages + topic)
 			tgo.Metric.New(kafkaMetricMessagesSec + topic)
-=======
-			shared.Metric.New(kafkaMetricMessages + topic)
-			shared.Metric.New(kafkaMetricMessagesSec + topic)
-			shared.Metric.New(kafkaMetricUnresponsive + topic)
->>>>>>> 47bc5cd5
+			tgo.Metric.New(kafkaMetricUnresponsive + topic)
 			prod.counters[topic] = new(int64)
 			prod.topic[msg.StreamID] = topic
 		}
@@ -344,7 +329,7 @@
 		case <-timeout.C:
 			// Sarama channels are full -> drop
 			prod.Drop(originalMsg)
-			shared.Metric.Inc(kafkaMetricUnresponsive + topic)
+			tgo.Metric.Inc(kafkaMetricUnresponsive + topic)
 			if _, stateSet := topicsBad[topic]; !stateSet {
 				topicsBad[topic] = true
 			}
