// Package aws provides core functionality for making requests to AWS services.
package aws

// SDKName is the name of this AWS SDK
const SDKName = "aws-sdk-go"

// SDKVersion is the version of this SDK
<<<<<<< HEAD
const SDKVersion = "1.1.6"
=======
const SDKVersion = "1.1.15"
>>>>>>> bb70c92f
<|MERGE_RESOLUTION|>--- conflicted
+++ resolved
@@ -5,8 +5,4 @@
 const SDKName = "aws-sdk-go"
 
 // SDKVersion is the version of this SDK
-<<<<<<< HEAD
-const SDKVersion = "1.1.6"
-=======
-const SDKVersion = "1.1.15"
->>>>>>> bb70c92f
+const SDKVersion = "1.1.15"