--- conflicted
+++ resolved
@@ -32,13 +32,8 @@
 	formatter, casted := plugin.(*StreamRevert)
 	expect.True(casted)
 
-<<<<<<< HEAD
 	streamID, prevStreamID := core.InvalidStreamID, core.LogInternalStreamID
-	msg := core.NewMessage(nil, []byte("test"), 0, prevStreamID)
-=======
-	streamID, prevStreamID := core.DroppedStreamID, core.LogInternalStreamID
 	msg := core.NewMessage(nil, []byte("test"), prevStreamID)
->>>>>>> e6ce92e6
 	msg.SetStreamID(streamID)
 
 	err = formatter.ApplyFormatter(msg)
