// Copyright 2015-2016 trivago GmbH
//
// Licensed under the Apache License, Version 2.0 (the "License");
// you may not use this file except in compliance with the License.
// You may obtain a copy of the License at
//
//     http://www.apache.org/licenses/LICENSE-2.0
//
// Unless required by applicable law or agreed to in writing, software
// distributed under the License is distributed on an "AS IS" BASIS,
// WITHOUT WARRANTIES OR CONDITIONS OF ANY KIND, either express or implied.
// See the License for the specific language governing permissions and
// limitations under the License.

package consumer

import (
	"github.com/trivago/gollum/core"
	"github.com/trivago/tgo/tnet"
	"gopkg.in/mcuadros/go-syslog.v2"
	"gopkg.in/mcuadros/go-syslog.v2/format"
	"sync"
)

// Syslogd consumer plugin
// The syslogd consumer accepts messages from a syslogd comaptible socket.
// When attached to a fuse, this consumer will stop the syslogd service in case
// that fuse is burned.
// Configuration example
//
//  - "consumer.Syslogd":
//    Address: "udp://0.0.0.0:514"
//    Format: "RFC6587"
//
// Address defines the protocol, host and port or socket to bind to.
// This can either be any ip address and port like "localhost:5880" or a file
// like "unix:///var/gollum.socket". By default this is set to "udp://0.0.0.0:514".
// The protocol can be defined along with the address, e.g. "tcp://..." but
// this may be ignored if a certain protocol format does not support the desired
// transport protocol.
//
// Format defines the syslog standard to expect for message encoding.
// Three standards are currently supported, by default this is set to "RFC6587".
//  * RFC3164 (https://tools.ietf.org/html/rfc3164) udp only.
//  * RFC5424 (https://tools.ietf.org/html/rfc5424) udp only.
//  * RFC6587 (https://tools.ietf.org/html/rfc6587) tcp or udp.
type Syslogd struct {
	core.SimpleConsumer
	format   format.Format // RFC3164, RFC5424 or RFC6587?
	protocol string
	address  string
}

func init() {
	core.TypeRegistry.Register(Syslogd{})
}

// Configure initializes this consumer with values from a plugin config.
func (cons *Syslogd) Configure(conf core.PluginConfigReader) error {
	cons.SimpleConsumer.Configure(conf)

	cons.address, cons.protocol = tnet.ParseAddress(conf.GetString("Address", "udp://0.0.0.0:514"))
	format := conf.GetString("Format", "RFC6587")

	switch cons.protocol {
	case "udp", "tcp", "unix":
	default:
		conf.Errors.Pushf("nknown protocol type %s", cons.protocol) // ### return, unknown protocol ###
	}

	switch format {
	// http://www.ietf.org/rfc/rfc3164.txt
	case "RFC3164":
		cons.format = syslog.RFC3164
		if cons.protocol == "tcp" {
			cons.Log.Warning.Print("RFC3164 demands UDP")
			cons.protocol = "udp"
		}

	// https://tools.ietf.org/html/rfc5424
	case "RFC5424":
		cons.format = syslog.RFC5424
		if cons.protocol == "tcp" {
			cons.Log.Warning.Print("RFC5424 demands UDP")
			cons.protocol = "udp"
		}

	// https://tools.ietf.org/html/rfc6587
	case "RFC6587":
		cons.format = syslog.RFC6587

	default:
		conf.Errors.Pushf("Format %s is not supported", format)
	}

	return conf.Errors.OrNil()
}

// Handle implements the syslog handle interface
<<<<<<< HEAD
func (cons *Syslogd) Handle(parts syslog.LogParts, code int64, err error) {
	content, isString := parts["content"].(string)
	if isString {
		cons.Enqueue([]byte(content))
=======
func (cons *Syslogd) Handle(parts format.LogParts, code int64, err error) {
	content := ""
	isString := false

	switch cons.format {
	case syslog.RFC3164:
		content, isString = parts["content"].(string)
	case syslog.RFC5424, syslog.RFC6587:
		content, isString = parts["message"].(string)
	default:
		Log.Error.Print("Could not determine the format to retrieve message/content")
	}

	if !isString {
		Log.Error.Print("Message/Content is not a string")
		return
>>>>>>> 1db2e2e0
	}

	cons.Enqueue([]byte(content), *cons.sequence)
	*cons.sequence++
}

// Consume opens a new syslog socket.
// Messages are expected to be separated by \n.
func (cons *Syslogd) Consume(workers *sync.WaitGroup) {
	server := syslog.NewServer()
	server.SetFormat(cons.format)
	server.SetHandler(cons)

	switch cons.protocol {
	case "unix":
		if err := server.ListenUnixgram(cons.address); err != nil {
			cons.Log.Error.Print("Failed to open unix://", cons.address)
		}
	case "udp":
		if err := server.ListenUDP(cons.address); err != nil {
			cons.Log.Error.Print("Failed to open udp://", cons.address)
		}
	case "tcp":
		if err := server.ListenTCP(cons.address); err != nil {
			cons.Log.Error.Print("Failed to open tcp://", cons.address)
		}
	}

	server.Boot()
	defer server.Kill()

	cons.SetFuseBurnedCallback(func() { server.Kill() })
	cons.SetFuseActiveCallback(func() { server.Boot() })
	cons.ControlLoop()

	server.Wait()
}<|MERGE_RESOLUTION|>--- conflicted
+++ resolved
@@ -97,12 +97,6 @@
 }
 
 // Handle implements the syslog handle interface
-<<<<<<< HEAD
-func (cons *Syslogd) Handle(parts syslog.LogParts, code int64, err error) {
-	content, isString := parts["content"].(string)
-	if isString {
-		cons.Enqueue([]byte(content))
-=======
 func (cons *Syslogd) Handle(parts format.LogParts, code int64, err error) {
 	content := ""
 	isString := false
@@ -113,17 +107,15 @@
 	case syslog.RFC5424, syslog.RFC6587:
 		content, isString = parts["message"].(string)
 	default:
-		Log.Error.Print("Could not determine the format to retrieve message/content")
+		cons.Log.Error.Print("Could not determine the format to retrieve message/content")
 	}
 
 	if !isString {
-		Log.Error.Print("Message/Content is not a string")
+		cons.Log.Error.Print("Message/Content is not a string")
 		return
->>>>>>> 1db2e2e0
 	}
 
-	cons.Enqueue([]byte(content), *cons.sequence)
-	*cons.sequence++
+	cons.Enqueue([]byte(content))
 }
 
 // Consume opens a new syslog socket.
