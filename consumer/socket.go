--- conflicted
+++ resolved
@@ -320,11 +320,7 @@
 			}
 		}
 
-<<<<<<< HEAD
-		cons.Log.Note.Print("Listening to open: ", cons.address)
-=======
-		//Log.Note.Print("Listening to open: ", cons.address)
->>>>>>> 4f82a53a
+		//cons.Log.Note.Print("Listening to open: ", cons.address)
 		listener := cons.listen.(net.Listener)
 		if client, err := listener.Accept(); err != nil {
 			// Trigger full reconnect (suppress errors during shutdown)
