--- conflicted
+++ resolved
@@ -16,12 +16,8 @@
 
 import (
 	"encoding/json"
-<<<<<<< HEAD
-	kafka "github.com/shopify/sarama"
-=======
 	"fmt"
 	kafka "github.com/Shopify/sarama"
->>>>>>> 823b939b
 	"github.com/trivago/gollum/core"
 	"github.com/trivago/tgo/tsync"
 	"io/ioutil"
@@ -147,7 +143,6 @@
 // Configure initializes this consumer with values from a plugin config.
 func (cons *Kafka) Configure(conf core.PluginConfigReader) error {
 	cons.SimpleConsumer.Configure(conf)
-	kafka.Logger = cons.Log.Note
 
 	cons.servers = conf.GetStringArray("Servers", []string{"localhost:9092"})
 	cons.topic = conf.GetString("Topic", "default")
@@ -192,22 +187,27 @@
 	if cons.offsetFile != "" {
 		fileContents, err := ioutil.ReadFile(cons.offsetFile)
 		if err != nil {
-			conf.Errors.Pushf("Failed to open kafka offset file: %s", err.Error())
-		} else {
-			// Decode the JSON file into the partition -> offset map
-			encodedOffsets := make(map[string]int64)
-			if !conf.Errors.Push(json.Unmarshal(fileContents, &encodedOffsets)) {
-				for k, v := range encodedOffsets {
-					id, err := strconv.Atoi(k)
-					if !conf.Errors.Push(err) {
-						startOffset := v
-						cons.offsets[int32(id)] = &startOffset
-					}
-				}
+			return fmt.Errorf("Failed to open kafka offset file: %s", err.Error())
+		}
+
+		// Decode the JSON file into the partition -> offset map
+		encodedOffsets := make(map[string]int64)
+		err = json.Unmarshal(fileContents, &encodedOffsets)
+		if err != nil {
+			return err
+		}
+
+		for k, v := range encodedOffsets {
+			id, err := strconv.Atoi(k)
+			if err != nil {
+				return err
 			}
-		}
-	}
-
+			startOffset := v
+			cons.offsets[int32(id)] = &startOffset
+		}
+	}
+
+	kafka.Logger = cons.Log.Note
 	return conf.Errors.OrNil()
 }
 
