--- conflicted
+++ resolved
@@ -232,25 +232,15 @@
 
 			case err == io.EOF:
 				if cons.file.Name() != cons.realFileName() {
-<<<<<<< HEAD
 					cons.Log.Note.Print("File rotation detected")
-					cons.file.Close()
-					cons.file = nil
-					cons.seek = cons.seekOnRotate
-					cons.seekOffset = 0
-					if cons.offsetFileName != "" {
-						cons.storeOffset()
-=======
-					Log.Note.Print("File rotation detected")
 					cons.onRoll()
 				} else {
 					newStat, newStatErr := os.Stat(cons.realFileName())
 					oldStat, oldStatErr := cons.file.Stat()
 
 					if newStatErr == nil && oldStatErr == nil && !os.SameFile(newStat, oldStat) {
-						Log.Note.Print("File rotation detected")
+						cons.Log.Note.Print("File rotation detected")
 						cons.onRoll()
->>>>>>> bb70c92f
 					}
 				}
 				spin.Yield()
