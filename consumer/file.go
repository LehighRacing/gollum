--- conflicted
+++ resolved
@@ -166,16 +166,6 @@
 	}
 }
 
-<<<<<<< HEAD
-// Enqueue creates a new message
-func (cons *File) Enqueue(data []byte) {
-	if cons.hasToSetMetadata {
-		metaData := core.NewMetadata()
-
-		dir, file := filepath.Split(cons.source.realFileName)
-		metaData.Set("file", file)
-		metaData.Set("dir", dir)
-=======
 func (cons *File) newObservedFile(name string, stopIfNotExist bool) *observableFile {
 	logger := cons.Logger.WithFields(logrus.Fields{
 		"File": name,
@@ -200,7 +190,6 @@
 
 	case defaultOffset == fileOffsetEnd:
 		cursor.whence = io.SeekEnd
->>>>>>> 4c2db40a
 
 	case defaultOffset == fileOffsetStart:
 	default:
@@ -232,11 +221,11 @@
 	enqueue := cons.Enqueue
 
 	if cons.hasToSetMetadata {
-		dir, file := filepath.Split(name)
+		dirName, fileName := filepath.Split(name)
 		enqueue = func(data []byte) {
-			metaData := core.Metadata{}
-			metaData.SetValue("file", []byte(file))
-			metaData.SetValue("dir", []byte(dir))
+			metaData := core.NewMetadata()
+			metaData.Set("file", fileName)
+			metaData.Set("dir", dirName)
 			cons.EnqueueWithMetadata(data, metaData)
 		}
 	}
