// Copyright 2015-2016 trivago GmbH
//
// Licensed under the Apache License, Version 2.0 (the "License");
// you may not use this file except in compliance with the License.
// You may obtain a copy of the License at
//
//     http://www.apache.org/licenses/LICENSE-2.0
//
// Unless required by applicable law or agreed to in writing, software
// distributed under the License is distributed on an "AS IS" BASIS,
// WITHOUT WARRANTIES OR CONDITIONS OF ANY KIND, either express or implied.
// See the License for the specific language governing permissions and
// limitations under the License.

package consumer

import (
	"encoding/json"
	"fmt"
	"github.com/aws/aws-sdk-go/aws"
	"github.com/aws/aws-sdk-go/aws/awserr"
	"github.com/aws/aws-sdk-go/aws/credentials"
	"github.com/aws/aws-sdk-go/aws/session"
	"github.com/aws/aws-sdk-go/service/kinesis"
	"github.com/trivago/gollum/core"
	"io/ioutil"
	"strconv"
	"strings"
	"sync"
	"time"
)

const (
	kinesisCredentialEnv    = "environment"
	kinesisCredentialStatic = "static"
	kinesisCredentialShared = "shared"
	kinesisCredentialNone   = "none"
	kinesisOffsetNewest     = "newest"
	kinesisOffsetOldest     = "oldest"
)

// Kinesis consumer plugin
// This consumer reads message from an AWS Kinesis stream.
// When attached to a fuse, this consumer will stop processing messages in case
// that fuse is burned.
// Configuration example
//
//  - "consumer.Kinesis":
//    KinesisStream: "default"
//    Region: "eu-west-1"
//    Endpoint: "kinesis.eu-west-1.amazonaws.com"
//    DefaultOffset: "Newest"
//    OffsetFile: ""
//    RecordsPerQuery: 100
//    QuerySleepTimeMs: 1000
//    RetrySleepTimeSec: 4
//    CredentialType: "none"
//    CredentialId: ""
//    CredentialToken: ""
//    CredentialSecret: ""
//    CredentialFile: ""
//    CredentialProfile: ""
//
// KinesisStream defines the stream to read from.
// By default this is set to "default"
//
// Region defines the amazon region of your kinesis stream.
// By default this is set to "eu-west-1".
//
// Endpoint defines the amazon endpoint for your kinesis stream.
// By default this is et to "kinesis.eu-west-1.amazonaws.com"
//
// CredentialType defines the credentials that are to be used when
// connectiong to kensis. This can be one of the following: environment,
// static, shared, none.
// Static enables the parameters CredentialId, CredentialToken and
// CredentialSecretm shared enables the parameters CredentialFile and
// CredentialProfile. None will not use any credentials and environment
// will pull the credentials from environmental settings.
// By default this is set to none.
//
// DefaultOffset defines the message index to start reading from.
// Valid values are either "Newset", "Oldest", or a number.
// The default value is "Newest".
//
// OffsetFile defines a file to store the current offset per shard.
// By default this is set to "", i.e. it is disabled.
// If a file is set and found consuming will start after the stored
// offset.
//
// RecordsPerQuery defines the number of records to pull per query.
// By default this is set to 100.
//
// QuerySleepTimeMs defines the number of milliseconds to sleep before
// trying to pull new records from a shard that did not return any records.
// By default this is set to 1000.
//
// RetrySleepTimeSec defines the number of seconds to wait after trying to
// reconnect to a shard. By default this is set to 4.
type Kinesis struct {
	core.ConsumerBase
	client          *kinesis.Kinesis
	config          *aws.Config
	offsets         map[string]string
	stream          string
	offsetType      string
	offsetFile      string
	defaultOffset   string
	recordsPerQuery int64
	sleepTime       time.Duration
	retryTime       time.Duration
	running         bool
}

func init() {
	core.TypeRegistry.Register(Kinesis{})
}

// Configure initializes this consumer with values from a plugin config.
func (cons *Kinesis) Configure(conf core.PluginConfigReader) error {
	cons.ConsumerBase.Configure(conf)

	cons.offsets = make(map[string]string)
	cons.stream = conf.GetString("KinesisStream", "default")
	cons.offsetFile = conf.GetString("OffsetFile", "")
	cons.recordsPerQuery = int64(conf.GetInt("RecordsPerQuery", 1000))
	cons.sleepTime = time.Duration(conf.GetInt("QuerySleepTimeMs", 1000)) * time.Millisecond
	cons.retryTime = time.Duration(conf.GetInt("RetrySleepTimeSec", 4)) * time.Second

	// Config
	cons.config = aws.NewConfig()
	if endpoint := conf.GetString("Endpoint", "kinesis.eu-west-1.amazonaws.com"); endpoint != "" {
		cons.config.WithEndpoint(endpoint)
	}

	if region := conf.GetString("Region", "eu-west-1"); region != "" {
		cons.config.WithRegion(region)
	}

	// Credentials
	credentialType := strings.ToLower(conf.GetString("CredentialType", kinesisCredentialNone))
	switch credentialType {
	case kinesisCredentialEnv:
		cons.config.WithCredentials(credentials.NewEnvCredentials())

	case kinesisCredentialStatic:
		id := conf.GetString("CredentialId", "")
		token := conf.GetString("CredentialToken", "")
		secret := conf.GetString("CredentialSecret", "")
		cons.config.WithCredentials(credentials.NewStaticCredentials(id, secret, token))

	case kinesisCredentialShared:
		filename := conf.GetString("CredentialFile", "")
		profile := conf.GetString("CredentialProfile", "")
		cons.config.WithCredentials(credentials.NewSharedCredentials(filename, profile))

	case kinesisCredentialNone:
		// Nothing

	default:
		return fmt.Errorf("Unknwon CredentialType: %s", credentialType)
	}

	// Offset
	offsetValue := strings.ToLower(conf.GetString("DefaultOffset", kinesisOffsetNewest))
	switch offsetValue {
	case kinesisOffsetNewest:
		cons.offsetType = kinesis.ShardIteratorTypeLatest
		cons.defaultOffset = ""

	case kinesisOffsetOldest:
		cons.offsetType = kinesis.ShardIteratorTypeTrimHorizon
		cons.defaultOffset = ""

	default:
		cons.offsetType = kinesis.ShardIteratorTypeAtSequenceNumber
		_, err := strconv.ParseUint(offsetValue, 10, 64)
		if err != nil {
			cons.Log.Error.Printf("Default offset must be \"%s\", \"%s\" or a number. %s given", kinesisOffsetNewest, kinesisOffsetOldest, offsetValue)
			offsetValue = "0"
		}
		cons.defaultOffset = offsetValue
	}

	if cons.offsetFile != "" {
		fileContents, err := ioutil.ReadFile(cons.offsetFile)
		if !conf.Errors.Push(err) {
			cons.offsetType = kinesis.ShardIteratorTypeAfterSequenceNumber
			conf.Errors.Push(json.Unmarshal(fileContents, &cons.offsets))
		}
	}

	return conf.Errors.OrNil()
}

func (cons *Kinesis) processShard(shardID string) {
	iteratorConfig := kinesis.GetShardIteratorInput{
		ShardId:                aws.String(shardID),
		ShardIteratorType:      aws.String(cons.offsetType),
		StreamName:             aws.String(cons.stream),
		StartingSequenceNumber: aws.String(cons.offsets[shardID]),
	}
	if *iteratorConfig.StartingSequenceNumber == "" {
		iteratorConfig.StartingSequenceNumber = nil
	}

	iterator, err := cons.client.GetShardIterator(&iteratorConfig)
	if err != nil || iterator.ShardIterator == nil {
		cons.Log.Error.Printf("Failed to iterate shard %s:%s - %s", *iteratorConfig.StreamName, *iteratorConfig.ShardId, err.Error())
		if cons.running {
			time.AfterFunc(cons.retryTime, func() { cons.processShard(shardID) })
		}
		return // ### return, retry ###
	}

	recordConfig := kinesis.GetRecordsInput{
		ShardIterator: iterator.ShardIterator,
		Limit:         aws.Int64(cons.recordsPerQuery),
	}

	cons.AddWorker()
	defer cons.WorkerDone()

	for cons.running {
		cons.WaitOnFuse()
		result, err := cons.client.GetRecords(&recordConfig)
		if err != nil {
			cons.Log.Error.Printf("Failed to get records from shard %s:%s - %s", *iteratorConfig.StreamName, *iteratorConfig.ShardId, err.Error())
			// Check if we reached throughput limit
			if AWSerr, isAWSerr := err.(awserr.Error); isAWSerr {
				if AWSerr.Code() == "ProvisionedThroughputExceededException" {
					time.Sleep(5 * time.Second)
				}
			}
		} else {
			if result.NextShardIterator == nil {
				cons.Log.Warning.Printf("Shard %s:%s has been closed", *iteratorConfig.StreamName, *iteratorConfig.ShardId)
				return // ### return, closed ###
			}

			for _, record := range result.Records {
				if record == nil {
					continue // ### continue ###
				}

				seq, _ := strconv.ParseInt(*record.SequenceNumber, 10, 64)
				cons.Enqueue(record.Data, uint64(seq))
				cons.offsets[*iteratorConfig.ShardId] = *record.SequenceNumber
			}

			recordConfig.ShardIterator = result.NextShardIterator
		}
		time.Sleep(cons.sleepTime)
	}
}

func (cons *Kinesis) connect() error {
	cons.client = kinesis.New(session.New(cons.config))

	// Get shard ids for stream
	streamQuery := &kinesis.DescribeStreamInput{
		StreamName: aws.String(cons.stream),
	}

	streamInfo, err := cons.client.DescribeStream(streamQuery)
	if err != nil {
		return err
	}

	if streamInfo.StreamDescription == nil {
		return fmt.Errorf("StreamDescription could not be retrieved.")
	}

	cons.running = true
	for _, shard := range streamInfo.StreamDescription.Shards {
		if shard.ShardId == nil {
			return fmt.Errorf("ShardId could not be retrieved.")
		}

<<<<<<< HEAD
		shardID := *shard.ShardId
		cons.Log.Debug.Printf("Starting kinesis consumer for %s:%s", cons.stream, shardID)

		if _, offsetStored := cons.offsets[shardID]; !offsetStored {
			cons.offsets[shardID] = cons.defaultOffset
=======
		if _, offsetStored := cons.offsets[*shard.ShardId]; !offsetStored {
			cons.offsets[*shard.ShardId] = cons.defaultOffset
>>>>>>> bb70c92f
		}
	}

	for shardID := range cons.offsets {
		Log.Debug.Printf("Starting kinesis consumer for %s:%s", cons.stream, shardID)
		go cons.processShard(shardID)
	}
	return nil
}

func (cons *Kinesis) close() {
	cons.running = false
	cons.WorkerDone()
}

// Consume listens to stdin.
func (cons *Kinesis) Consume(workers *sync.WaitGroup) {
	cons.AddMainWorker(workers)
	defer cons.close()

	if err := cons.connect(); err != nil {
		cons.Log.Error.Print("Kinesis connection error: ", err)
	} else {
		cons.ControlLoop()
	}
}<|MERGE_RESOLUTION|>--- conflicted
+++ resolved
@@ -277,21 +277,13 @@
 			return fmt.Errorf("ShardId could not be retrieved.")
 		}
 
-<<<<<<< HEAD
-		shardID := *shard.ShardId
-		cons.Log.Debug.Printf("Starting kinesis consumer for %s:%s", cons.stream, shardID)
-
-		if _, offsetStored := cons.offsets[shardID]; !offsetStored {
-			cons.offsets[shardID] = cons.defaultOffset
-=======
 		if _, offsetStored := cons.offsets[*shard.ShardId]; !offsetStored {
 			cons.offsets[*shard.ShardId] = cons.defaultOffset
->>>>>>> bb70c92f
 		}
 	}
 
 	for shardID := range cons.offsets {
-		Log.Debug.Printf("Starting kinesis consumer for %s:%s", cons.stream, shardID)
+		cons.Log.Debug.Printf("Starting kinesis consumer for %s:%s", cons.stream, shardID)
 		go cons.processShard(shardID)
 	}
 	return nil
