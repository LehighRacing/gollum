--- conflicted
+++ resolved
@@ -28,19 +28,10 @@
 //
 // Parameters
 //
-<<<<<<< HEAD
-// - Stream: Specifies the name of the stream this plugin is supposed to
+// - Stream: This value specifies the name of the stream this plugin is supposed to
 // read messages from.
 //
 // - Filters: A list of zero or more Filter plugins to connect to this router.
-//
-// - TimeoutMs: TBD
-=======
-// - Stream: This value specify the name of the stream this plugin is supposed to
-// read messages from.
-//
-// - Filters: A list of zero or more Filter plugins to connect to this router.
->>>>>>> 83a38d2c
 //
 // - TimeoutMs: This value set a timeout in milliseconds until a message should handled by the router.
 // By default this is set to "0",  i.e. messages will have no timeout.
