# Gollum changelog

## 0.6.0

Gollum 0.6.0 contains breaking changes over version 0.5.x.
Please read the release notes carefully

### New with 0.6.0

<<<<<<< HEAD
* Added a new flag "-mt" to choose the metrics provider (currently only prometheus)
* Message metadata can now store arbitrary data

### Breaking changes with 0.6.0

* Metrics are now collected using go-metrics. This allows e.g. prometheus output (default).
  Old-style metrics have been removed and many metrics names have changed.
* Metadata type has changed from `map[string][]byte` to `tgo.MarshalMap`.
* Deserializing messages written by v0.5.x will lead to metadata of those message to be discarded.
=======
 * Added a new flag "-mt" to choose the metrics provider (currently only prometheus)
 * Consumer.File setting "Files" now supports glob patterns.

### Breaking changes with 0.6.0

 * Metrics are now collected using go-metrics. This allows e.g. prometheus output (default).
   Old-style metrics have been removed and many metrics names have changed.
 * Consumer.File setting "File" has been renamed to "Files"
 * Consumer.File setting "OffsetFile" changed to "OffsetPath" to support multiple offset files per consumer.
 * Consumer.File setting "PollingDelay" has been renamed to "PollingDelayMs".
 * Removed support for go 1.8 in order to allow sync.Map
>>>>>>> 4c2db40a

## 0.5.3

This is a patch / minor features release.

### Fixed with 0.5.3

* Fixed a GC panic/crash caused by tgo.ByteBuffer.

## 0.5.2

This is a patch / minor features release.

### New with 0.5.2

* The version number is now generated via make and git. This will properly identify versions between releases.
* New producer.AwsCloudwatchLogs. Thanks to @luqasz
* The makefile has been cleaned up and go meta-linter support has been added

### Fixed with 0.5.2

* consumer.Kafka now properly commits the consumer offsets to kafka. Thanks to @crewton
* producer.awsKinesis failed to produce records under certain conditions
* The consumer.Kafka folderPermissions property is now correctly applied
* formt.ExtractJSON trimValues property is now correctly applied
* The gollum binary inside the Dockerfile is built on the same baseimage as deployed
* Filter will now always filter out the MODIFIED message, not the original. This behavior is more "expected".

## 0.5.1

This is a patch / minor features release.

### New with 0.5.1

* format.MetadataCopy has been updated to support free copying between metadata and payload
* producer.ElasticSearch alles setting the format of timeBasedIndex
* format.GrokToJSON has new options: RemoveEmptyValues, NamedCapturesOnly and SkipDefaultPatterns
* Using dep for dependencies instead of glide

### Fixed with 0.5.1

* Fixed inversion of -lc always
* Fixed a nil pointer panic with producer.elasticsearch when receiving messages with unassigned streams
* producer.ElasticSearch settings are now named according to config
* producer.ElasticSearch dayBasedIndex renamed to timeBasedIndex and it's now working as expected
* Updated dependencies to latest version (brings support for kafka 1.0, fixes user agent parsing for format.processTSV)

## 0.5.0

Gollum 0.5.0 contains major breaking changes in all areas.
Configuration files working with Gollum 0.4.x will not work with this verison unless changed.
Please have a look at the [transition guide](http://gollum.readthedocs.io/en/latest/src/releaseNotes/v0.5.0.html#breaking-changes-0-4-x-to-0-5-0) for details.

Important note:
When switching a pipline from 0.4.x to 0.5.0, make sure all spooling data has been read.
Messages serialized to disk with 0.4.x are not compatible with 0.5.0.

### New with 0.5.0

* Filters and Formatters have been merged into one list
* You can now use a filter or formatter more than once in the same plugin
* Consumers can now do filtering and formatting, too
* Messages can now store metadata. Formatters can affect the payload or a metadata field
* All plugins now have an automatic log scope
* Message payloads are now backed by a memory pool
* Messages now store the original message, i.e. a backup of the payload state after consumer processing
* Gollum now provides per-stream metrics
* Plugins are now able to implement health checks that can be queried via http
* New base types for producers: Direct, Buffered, Batched
* Plugin configurations now support nested structures
* The configuration process has been simplified a lot by adding automatic error handling and struct tags
* All plugin configuration keys are now case insensitive
* Added a new formatter format.GrokToJSON
* Added a new formatter format.JSONToInflux10
* Added a new formatter format.Double
* Added a new formatter format.MetadataCopy
* Added a new formatter format.Trim
* Consumer.File now supports filesystem events
* Consumers can now define the number of go routines used for formatting/filtering
* All AWS plugins now support role switching
* All AWS plugins are now based on the same credentials code

### Fixed with 0.5.0

* The plugin lifecycle has been reimplemented to avoid gollum being stuck waiting for plugins to change state
* Integration test suite added
* Producer.HTTPRequest port handling fixed
* The test-config command will now produce more meaningful results
* Duplicating messages now properly duplicates the whole message and not just the struct
* Several race conditions have been fixed
* Producer.ElasticSearch is now based on a more up-to-date library
* Producer.AwsS3 is now behaving more like producer.File
* Gollum metrics can now bind to a specific address instead of just a port

### Breaking changes with 0.5.0

* The config format has changed to improve automatic processing
* A lot of plugins have been renamed to avoid confusion and to better reflect their behavior
* A lot of plugins parameters have been renamed
* The instances plugin parameter has been removed
* Most of gollum's metrics have been renamed
* Plugin base types have been renamed
* All message handling function signatures have changed to use pointers
* All formatters don't daisy chain anymore as they can now be listed in proper order
* Stream plugins have been renamed to Router plugins
* Routers are not allowed to modify message content anymore
* filter.All and format.Forward have been removed as they are not required anymore
* Producer formatter listss dedicated to format a key or similar constructs have been removed
* Logging framework switched to logrus
* The package gollum.shared has been removed in favor of trivago.tgo
* Fuses have been removed from all plugins
* The general message sequence number has been removed
* The term "drop" has been replaced by the term "fallback" to emphasise it's use
* The \_DROPPED\_ stream has been removed. Messages are discarded if no fallback is set
* Formatters can still the stream of a message but cannot trigger routing by themselves
* Compiling contrib plugins now requires a specific loader.go to be added
* The docker file on docker hub is now a lot smaller and only contains the gollum binary
* The message serialization format has been changed

## 0.4.5

This is a patch / minor features release.
All vendor dependencies have been updated to the latest version and binaries have been compiled with go 1.8.

### Fixed with 0.4.5

* producer.Kafka will discard messages returned as "too large" to avoid spooling
* consumer.HTTP does not truncate messages with WithHeaders:false anymore (thanks @mhils)
* producer.Websocket now uses gorilla websockets (thanks @glaslos)
* Dockerfile is now working again
* It is now possible to (optionally) send nil messages with producer.kafka again
* Consumer.Kinesis will renew the iterator object when hitting a timeout
* Consumer.Kinesis now runs with an offset file set that does not exist
* Consumer.Kinesis offset file is now written less often (after each batch)
* Consumer.Kafka does now retry with an "oldest" offset after encountering an OutOfRange exception.
* Fixed a crash when using producer.ElasticSearch with date based indexes (thanks @relud)
* format.Base64Decode now uses data from previous formatters as intended
* format.JSON arr and obj will now auto create a key if necessary
* format.JSON now checks for valid state references upon startup
* format.JSON now properly encodes strings when using "enc"
* format.SplitToJSON may now keep JSON payload and is better at escaping string
* "gollum -tc" will exit with error code 1 upon error
* "gollum -tc" will now properly display errors during config checking

### New with 0.4.5

* Added producer for writing data to Amazon S3 (thanks @relud)
* Added authentication support to consumer.HTTP (thanks @glaslos)
* Added authentication support to native.KafkaProducer (thanks @relud)
* Added authentication support to producer.Kafka (thanks @relud)
* Added authentication support to consumer.Kafka (thanks @relud)
* Added consumer group support to consumer.Kafka (thanks @relud)
* Added a native SystemD consumer (thanks @relud)
* Added a Statsd producer for counting messages (thanks @relud)
* Added an option to flatten JSON arrays into single values with format.ProcessJSON (thanks @relud)
* Added filter.Any to allow "or" style combinations of filters (thanks @relud)
* Added support for unix timestamp parsing to format.ProcessJSON (thanks @relud)
* Added filter.Sample to allow processing of every n'th message only (thanks @relud)
* Added format.TemplateJSON to apply golang templates to JSON payloads (thanks @relud)
* Added named pipe support to consumer.Console
* Added "pick" option to format.ProcessJSON to get a single value from an arrays
* Extended "remove" option pf format.ProcessJSON to remove values from arrays
* Added "geoip" option to format.ProcessJSON to get GeoIP data from an IP
* Added index configuration options to producer.ElasticSearch

## 0.4.4

This is a patch / minor features release.
All vendor dependencies have been updated to the latest version and binaries have been compiled with go 1.7.

### Fixed with 0.4.4

* Fixed file offset handling in consumer.Kinesis (thanks @relud)
* Fixed producer.File RotatePruneAfterHours setting
* Producer.File symlink switch is now atomic
* Fixed panic in producer.Redis when Formatter was not set
* Fixed producer.Spooling being stuck for a long time during shutdown
* Fixed native.KafkaProducer to map all topics to "default" if no topic mapping was set
* Fixed a concurrent map write during initialization in native.KafkaProducer
* Fixed consumer.Kafka OffsetFile setting stopping gollum when the offset file was not present
* consumer.Kafka will retry to connect to a not (yet) existing topic every PersistTimeoutMs
* Consumer.Kafka now tries to connect every ServerTimeoutSec if initial connect fails
* Consumer.Kafka MessageBufferCount default value increased to 8192
* Producer.Kafka and native.KafkaProducer now discard messages with 0-Byte content
* Producer.Kafka SendRetries set to 1 by default to circumvent a reconnect issue within sarama
* Fixed panic in producer.Kafka when shutting down
* Added manual heartbeat to check a valid broker connection with producer.Kafka
* Format.Base64Encode now returns the original message if decoding failed
* socket.producer TCP can be used without ACK
* Consumer.Syslogd message handling differences between RFC3164 and RFC5424 / RFC6587 fixed

### New with 0.4.4

* New AWS Firehose producer (thanks @relud)
* New format.ProcessTSV for modifying TSV encoded messages (thanks @relud)
* Added user agent parsing to format.ProcessJSON (thanks @relud)
* Added support for unix timestamp parsing to format.ProcessJSON (thanks @relud)
* Added support for new shard detection to consumer.Kinesis (thanks @relud)
* Added support for mulitple messages per record to producer.Kinesis and consumer.Kinesis (thanks @relud)
* Added "remove" directive for format.ProcessJSON
* Added key Formatter support for producer.Redis
* Added RateLimited- metrics for filter.Rate
* Added format.Clear to remove message content (e.g. useful for key formatters)
* Added "KeyFormatterFirst" for producer.Kafka and native.KafkaProducer
* Added Version support for producer.Kafka and consumer.Kafka
* Added ClientID support for consumer.Kafka
* Added folder creation capatibilites to consumer.File when creating offset files
* Added gollum log messages metrics
* Added wildcard topic mapping to producer.Kafka and native.KafkaProducer
* Added FilterAfterFormat to producer.Kafka and native.KafkaProducer
* Producer.Spooling now continuously looks for new streams to read
* Producer.Spooling now reacts on SIGHUP to trigger a respooling
* Seperated version information to -r (version, go runtime, modules) and -v (just version) command line flag
* Added trace commandline flag

## 0.4.3

This is a patch / minor features release.
It includes several configuration changes for producer.Kafka that might change the runtime behavior.
Please check your configuration files.

### Fixed with 0.4.3

* Fixed several race conditions reported by Go 1.6 and go build -race
* Fixed the scribe producer to drop unformatted message in case of error
* Fixed file.consumer rotation to work on regular files, too
* Fixed file.consumer rotation to reset the offset file after a SIGHUP
* Dockerfiles updated
* Producer.Kafka now sends messages directly to avoid sarama performance bottlenecks
* consumer.Kafka offset file is properly read on startup if DefaultOffset "oldest" or "newest" is
* Exisiting unix domain socket detection changed to use create instead of stat (better error handling)
* Kafka and Scribe specific metrics are now updated if there are no messages, too
* Scribe producer is now reacting better to server connection errors
* Filters and Formatters are now covered with unittests

### New with 0.4.3

* Support for Go1.5 vendor experiment
* New producer for librdkafka (not included in standard builds)
* Metrics added to show memory consumption
* New kafka metrics added to show "roundtrip" times for messages
* producer.Benchmark added to get more meaningful core system profiling results
* New filter filter.Rate added to allow limiting streams to a certain number of messages per second
* Added key support to consumer.Kafka and producer.Kafka
* Added an "ordered read" config option to consumer.Kafka (round robin reading)
* Added a new formater format.ExtractJSON to extract a single value from a JSON object
* Go version is now printed with gollum -v
* Scribe producer now queries scribe server status in regular intervals
* format.Sequence separator character can now be configured
* format.Runlength separator character can now be configured

### Other changes with 0.4.3

* Renamed producer.Kafka BatchTimeoutSec to BatchTimeoutMs to allow millisecond based values
* producer.Kafka retry count set to 0
* producer.Kafka default producer set to RoundRobin
* producer.Kafka GracePeriodMs default set to 100
* producer.Kafka MetadataRefreshMs default set to 600000 (10 minutes)
* producer.Kafka TimeoutMs default set to 10000 (10 seconds)
* filter.RegExp FilterExpressionNot is evaluated before FilterExpression
* filter.RegExp FilterExpression is evaluated if FilterExpressionNot passed

## 0.4.2

This is a patch / minor features release.

### Fixed with 0.4.2

* consumer.SysLogD now has more meaningful errormessages
* consumer.File now properly supports file rotation if the file to read is a symlink
* Scribe and Kafka metrics are now only updated upon successful send
* Fixed an out of bounds panic when producer.File was rotating logfiles without an extension
* Compression of files after rotation by produer.File now works (again)
* producer.Kafka now only reconnects if all topics report an error
* producer.Spool now properly respools long messages
* producer.Spool will not delete a file if a message in it could not be processed
* producer.Spool will try to automatically respool files after a restart
* producer.Spool will rotate non-empty files even if no new messages come in
* producer.Spool will recreate folders when removed during runtime
* producer.Spool will drop messages if rotation failes (not reroute)
* Messages that are spooled twice now retain their original stream
* Better handling of situations where Sarama (Kafka) writes become blocking
* Plugins now start up as "initializing" not as "dead" preventing dropped messages during startup

### New with 0.4.2

* New formatter format.SplitToJSON to convert CSV data to JSON
* New formatter format.ProcessJSON to modify JSON data
* producer.File can now set permissions for any folders created
* RPM spec file added
* producer.File can now add zero padding to rotated file numbering
* producer.File can now prune logfiles by file age
* producer.Spool can now be rate limited
* Dev version (major.minor.patch.dev) is now part of the metrics
* New AWS Kinesis producer and consumer (thanks @relud)

## 0.4.1

This is a patch / minor features release

### Fixed with 0.4.1

* InfluxDB JSON and line protocol fixed
* shared.WaitGroup.WaitFor with duration 0 falls back to shared.WaitGroup.Wait
* proper io.EOF handling for shared.BufferedReader and shared.ByteStream
* HTTP consumer now responds with 200 instead of 203
* HTTP consumer properly handles EOF
* Increased test coverage

### New with 0.4.1

* Support for InfluxDB line protocol
* New setting to enable/disable InfluxDB time based database names
* Introduction of "fuses" (circuit breaker pattern)
* Added HTTPs support for HTTP consumer
* Added POST data support to HTTPRequest producer

## 0.4.0

This release includes several reliability fixes that prevent messages from being lost during shutdown.
During this process the startup/shutdown mechanics were changed which introduced a lot of breaking changes.
Also included are improvements on the file, socket and scribe producers.
Write performance may show a minor increase for some producers.

This release contains breaking changes over version 0.3.x.
Custom producers and config files may have to be adjusted.

### Breaking changes with 0.4.0

* shared.RuntimeType renamed to TypeRegistry
* core.StreamTypes renamed to StreamRegistry
* ?ControlLoop callback parameters for command handling moved to callback members
* ?ControlLoop renamed to ?Loop, where ? can be a combination of Control (handling of control messages), Message (handling of messages) or Ticker (handling of regular callbacks)
* PluginControlStop is now splitted into PluginControlStopConsumer and PluginControlStopProducer to allow plugins that are producer and consumers.
* Producer.Enqueue now takes care of dropping messages and accepts a timeout overwrite value
* MessageBatch has been refactored to store messages instead of preformatted strings. This allows dropping messages from a batch.
* Message.Drop has been removed, Message.Route can be used instead
* The LoopBack consumer has been removed. Producers can now drop messages to any stream using DropToStream.
* Stream plugins are now allowed to only bind to one stream
* Renamed producer.HttpReq to producer.HTTPRequest
* Renamed format.StreamMod to format.StreamRoute
* For format.Envelope postfix and prefix configuration keys have been renamed to EnvelopePostifx and EnvelopePrefix
* Base64Encode and Base64Decode formatter parameters have been renamed to "Base64*"
* Removed the MessagesPerSecAvg metric
* Two functions were added to the MessageSource interface to allow blocked/active state query
* The low resolution timer has been removed

### Fixed with 0.4.0

* Messages stored in channels or MessageBatches can now be flushed properly during shutdown
* Several producers now properly block when their queue is full (messages could be lost before)
* Producer control commands now have priority over processing messages
* Switched to sarama trunk version to get the latest broker connection fixes
* Fixed various message loss scenarios in file, kafka and http request producer
* Kafka producer is now reconnecting upon every error (intermediate fix)
* StreamRoute formatter now properly works when the separator is a space
* File, Kafka and HTTPRequest plugins don't hava mandatory values anymore
* Socket consumer can now reopen a dropped connection
* Socket consumer can now change access rights on unix domain sockets
* Socket consumer now closes non-udp connections upon any error
* Socket consumer can now remove an existing UDS file with the same name if necessary
* Socket consumer now uses proper connection timeouts
* Socket consumer now sends special acks on error
* All net.Dial commands were replaced with net.DialTimeout
* The makfile now correctly includes the config folder
* Thie file producer now behaves correctly when directory creation fails
* Spinning loops are now more CPU friendly
* Plugins can now be addressed by longer paths, too, e.g. "contrib.company.sth"
* Log messages that appear during startup are now written to the set log producer, too
* Fixed a problem where control messages could cause shutdown to get stucked
* The Kafka producer has been rewritten for better error handling
* The scribe producer now dynamically modifies the batch size on error
* The metric server tries to reopen connection every 5 seconds
* Float metrics are now properly rounded
* Ticker functions are now restarted after the function is done, preventing double calls
* No empty messages will be sent during shutdown

### New with 0.4.0

* Added a new stream plugin to route messages to one or more other streams
* The file producer can now delete old files upon rotate (pruning)
* The file producer can now overwrite files and set file permissions
* Added metrics for dropped, discarded, filtered and unroutable messages
* Streams can now overwrite a producer's ChannelTimeoutMs setting (only for this stream)
* Producers are now shut down in order based on DropStream dependencies
* Messages now keep a one-step history of their StreamID
* Added format.StreamRevert to go back to the last used stream (e.g. after a drop)
* Added producer.Spooling that temporary stores messages to disk before trying them again (e.g. useful for disconnect scenarios)
* Added a new formatter to prepend stream names
* Added a new formatter to serialize messages
* Added a new formatter to convert collectd to InfluxDB (0.8.x and 0.9.x)
* It is now possible to add a custom string after the version number
* Plugins compiled from the contrib folder are now listed in the version string
* All producers can now define a filter applied before formatting
* Added unittests to check all bundled producer, consumer, format, filter and stream for interface compatibility
* Plugins can now be registered and queried by a string based ID via core.PluginRegistry
* Added producer for InfluxDB data (0.8.x and 0.9.x)
* Kafka, scribe and elastic search producers now have distinct metrics per topic/category/index
* Version number is now added to the metrics as in "MMmmpp" (M)ajor (m)inor (p)atch<|MERGE_RESOLUTION|>--- conflicted
+++ resolved
@@ -7,29 +7,20 @@
 
 ### New with 0.6.0
 
-<<<<<<< HEAD
 * Added a new flag "-mt" to choose the metrics provider (currently only prometheus)
+* Consumer.File setting "Files" now supports glob patterns.
 * Message metadata can now store arbitrary data
 
 ### Breaking changes with 0.6.0
 
 * Metrics are now collected using go-metrics. This allows e.g. prometheus output (default).
   Old-style metrics have been removed and many metrics names have changed.
+* Consumer.File setting "File" has been renamed to "Files"
+* Consumer.File setting "OffsetFile" changed to "OffsetPath" to support multiple offset files per consumer.
+* Consumer.File setting "PollingDelay" has been renamed to "PollingDelayMs".
 * Metadata type has changed from `map[string][]byte` to `tgo.MarshalMap`.
 * Deserializing messages written by v0.5.x will lead to metadata of those message to be discarded.
-=======
- * Added a new flag "-mt" to choose the metrics provider (currently only prometheus)
- * Consumer.File setting "Files" now supports glob patterns.
-
-### Breaking changes with 0.6.0
-
- * Metrics are now collected using go-metrics. This allows e.g. prometheus output (default).
-   Old-style metrics have been removed and many metrics names have changed.
- * Consumer.File setting "File" has been renamed to "Files"
- * Consumer.File setting "OffsetFile" changed to "OffsetPath" to support multiple offset files per consumer.
- * Consumer.File setting "PollingDelay" has been renamed to "PollingDelayMs".
- * Removed support for go 1.8 in order to allow sync.Map
->>>>>>> 4c2db40a
+* Removed support for go 1.8 in order to allow sync.Map
 
 ## 0.5.3
 
